--- conflicted
+++ resolved
@@ -39,13 +39,8 @@
         <!-- plugin versions -->
         <compiler.plugin.version>3.10.1</compiler.plugin.version>
         <jar.plugin.version>3.2.2</jar.plugin.version>
-<<<<<<< HEAD
         <source.plugin.version>3.2.1</source.plugin.version>
-        <resources.plugin.version>3.0.2</resources.plugin.version>
-=======
-        <source.plugin.version>3.2.0</source.plugin.version>
         <resources.plugin.version>3.2.0</resources.plugin.version>
->>>>>>> 4e36806d
     </properties>
 
     <dependencyManagement>
